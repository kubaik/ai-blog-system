{
<<<<<<< HEAD
  "timestamp": "2025-08-27T05:09:39.993263",
  "total_posts": 27,
=======
  "timestamp": "2025-08-26T06:36:18.424430",
  "total_posts": 31,
>>>>>>> 59879320
  "monetization": {
    "total_affiliate_links": 12,
    "estimated_monthly_revenue": 5.87,
    "ad_slots_total": 93,
    "adsense_enabled": true
  },
  "seo": {
    "avg_keywords_per_post": 7.774193548387097,
    "structured_data_enabled": 31,
    "sitemap_urls": 33
  },
  "visibility": {
    "social_posts_generated": 124,
    "rss_enabled": true,
    "search_engine_submissions": 2
  }
}<|MERGE_RESOLUTION|>--- conflicted
+++ resolved
@@ -1,11 +1,6 @@
 {
-<<<<<<< HEAD
   "timestamp": "2025-08-27T05:09:39.993263",
   "total_posts": 27,
-=======
-  "timestamp": "2025-08-26T06:36:18.424430",
-  "total_posts": 31,
->>>>>>> 59879320
   "monetization": {
     "total_affiliate_links": 12,
     "estimated_monthly_revenue": 5.87,
